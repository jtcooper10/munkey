/**
 * Copyright (c) 2021
 *
 * MIT License (MIT)
 * Permission is hereby granted, free of charge, to any person obtaining a copy of this software and associated
 * documentation files (the “Software”), to deal in the Software without restriction, including without limitation
 * the rights to use, copy, modify, merge, publish, distribute, sublicense, and/or sell copies of the Software,
 * and to permit persons to whom the Software is furnished to do so, subject to the following conditions:
 *
 * The above copyright notice and this permission notice shall be included in all copies
 * or substantial portions of the Software.
 *
 * THE SOFTWARE IS PROVIDED “AS IS”, WITHOUT WARRANTY OF ANY KIND, EXPRESS OR IMPLIED, INCLUDING BUT NOT LIMITED TO
 * THE WARRANTIES OF MERCHANTABILITY, FITNESS FOR A PARTICULAR PURPOSE AND NONINFRINGEMENT.

 * IN NO EVENT SHALL THE AUTHORS OR COPYRIGHT HOLDERS BE LIABLE FOR ANY CLAIM, DAMAGES OR OTHER LIABILITY,
 * WHETHER IN AN ACTION OF CONTRACT, TORT OR OTHERWISE, ARISING FROM, OUT OF OR IN CONNECTION WITH THE SOFTWARE
 * OR THE USE OR OTHER DEALINGS IN THE SOFTWARE.
 *
 * @author  : Joshua Cooper
 * @created : 10/13/2021
 */

import http from "http";
import PouchDB from "pouchdb";
import express from "express";
import usePouchDB from "express-pouchdb";
<<<<<<< HEAD
const MemoryDB = PouchDB.defaults({
    db: require("memdown")
});

=======
import { CommandServer } from "./command";

const MemoryDB = PouchDB.defaults({
    db: require("memdown")
});

>>>>>>> 244b2bb0
const portNum: number = process.argv.length > 2
    ? parseInt(process.argv[2])
    : 8000;

const connectPort: number|null = process.argv.length > 3
    ? parseInt(process.argv[3])
    : null;

let server: http.Server = null;

async function configureRoutes(app: express.Application): Promise<express.Application> {
    app.get("/", function(request, response) {
        response.send("Hello, world!\n");
    });

    app.use("/db", usePouchDB(MemoryDB));

    return app;
}

async function main(): Promise<void> {
<<<<<<< HEAD
    const sendString = connectPort === null
        ? "Initial value"
        : "This document has been changed!";

    const db = new MemoryDB("local");
    await db.put({
        _id: "testdoc",
        value: sendString,
    });

    if (connectPort !== null) {
        console.info("Posting data to another server");
        const remoteDb = new MemoryDB(`http://localhost:${connectPort}/db/local`);
        await db.replicate.to(remoteDb);
    }

    db.changes({
        live: true,
    }).on("change", function(change) {
        console.log("Got a change!");
        db.get(change.id).then(doc => console.log(doc));
    });
}

configureRoutes(express())
    .then(app => {
        server = app.listen(portNum, () => {
            console.log(`Listening on port ${portNum}`);
        });
    })
=======
    const vaultDb = new MemoryDB("vault");

    const commands: CommandServer = new class extends CommandServer {
        private currentVault?: string = null;

        async onCreateVault(vaultName: string): Promise<void> {
            console.info(`Creating new vault (${vaultName})`);

            await vaultDb.put({
                _id: vaultName,
                entries: {},
            })
            .then(() => {
                this.currentVault = vaultName;
            })
            .catch(err => {
                if (err.status === 409) {
                    console.error(`Cannot create vault ${vaultName} (already exists)`);
                }
                else {
                    console.error(err);
                }
            });
        }

        async onAddVaultEntry(entryKey: string, data: string): Promise<void> {
            if (this.currentVault === null) {
                console.error("No vault selected; please select or create a vault");
                return Promise.resolve();
            }

            console.info(`Adding new vault entry to ${this.currentVault}`);
            const vault = await vaultDb.get(this.currentVault)
                .catch(err => console.error(err));

            if (vault) {
                const { entries } = vault;
                if (entryKey in entries) {
                    console.error("Entry already exists");
                    return Promise.resolve();
                }

                await vaultDb.put({
                    _id: this.currentVault,
                    _rev: vault._rev,
                    entries: { ...entries, [entryKey]: data },
                }).catch(err => console.error(err));
            }
        }

        async onGetVaultEntry(entryKey: string): Promise<void> {
            if (this.currentVault === null) {
                console.error("No vault selected; please select or create a vault");
                return Promise.resolve();
            }

            const vault = await vaultDb.get(this.currentVault)
                .catch(err => console.error(err));
            
            if (vault) {
                const data = vault.entries[entryKey];
                if (!data) {
                    console.error("Vault entry not found");
                }
                else {
                    console.info(`[${entryKey}] = ${data}`);
                }
            }
        }

        async onUnknownCommand(command: string, args: string[]): Promise<void> {
            if (["q", "quit", "exit"].includes(command.toLowerCase())) {
                console.info("Goodbye!");
                process.exit(0);
            }
        }

        async onStartup() {
            return await new Promise<void>((resolve, reject) => {
                process.stdout.write("% ", err => {
                    if (err) reject(err);
                    else {
                        resolve();
                    }
                });
            });
        }
        afterEach = this.onStartup
    };

    await commands.useStream(process.stdin)
        .then(() => process.exit(0));
}

configureRoutes(express())
    .then(app => (
        new Promise<http.Server>(function(resolve, reject)  {
            server = app.listen(portNum, () => {
                console.log(`Listening on port ${portNum}`);
                resolve(server);
            });
        })
    ))
>>>>>>> 244b2bb0
    .then(main)
    .catch(err => {
        console.error(err);
        if (server !== null) {
            server = server.close(serverErr => {
                console.error(serverErr);
            });
        }
    });
<|MERGE_RESOLUTION|>--- conflicted
+++ resolved
@@ -1,206 +1,166 @@
-/**
- * Copyright (c) 2021
- *
- * MIT License (MIT)
- * Permission is hereby granted, free of charge, to any person obtaining a copy of this software and associated
- * documentation files (the “Software”), to deal in the Software without restriction, including without limitation
- * the rights to use, copy, modify, merge, publish, distribute, sublicense, and/or sell copies of the Software,
- * and to permit persons to whom the Software is furnished to do so, subject to the following conditions:
- *
- * The above copyright notice and this permission notice shall be included in all copies
- * or substantial portions of the Software.
- *
- * THE SOFTWARE IS PROVIDED “AS IS”, WITHOUT WARRANTY OF ANY KIND, EXPRESS OR IMPLIED, INCLUDING BUT NOT LIMITED TO
- * THE WARRANTIES OF MERCHANTABILITY, FITNESS FOR A PARTICULAR PURPOSE AND NONINFRINGEMENT.
-
- * IN NO EVENT SHALL THE AUTHORS OR COPYRIGHT HOLDERS BE LIABLE FOR ANY CLAIM, DAMAGES OR OTHER LIABILITY,
- * WHETHER IN AN ACTION OF CONTRACT, TORT OR OTHERWISE, ARISING FROM, OUT OF OR IN CONNECTION WITH THE SOFTWARE
- * OR THE USE OR OTHER DEALINGS IN THE SOFTWARE.
- *
- * @author  : Joshua Cooper
- * @created : 10/13/2021
- */
-
-import http from "http";
-import PouchDB from "pouchdb";
-import express from "express";
-import usePouchDB from "express-pouchdb";
-<<<<<<< HEAD
-const MemoryDB = PouchDB.defaults({
-    db: require("memdown")
-});
-
-=======
-import { CommandServer } from "./command";
-
-const MemoryDB = PouchDB.defaults({
-    db: require("memdown")
-});
-
->>>>>>> 244b2bb0
-const portNum: number = process.argv.length > 2
-    ? parseInt(process.argv[2])
-    : 8000;
-
-const connectPort: number|null = process.argv.length > 3
-    ? parseInt(process.argv[3])
-    : null;
-
-let server: http.Server = null;
-
-async function configureRoutes(app: express.Application): Promise<express.Application> {
-    app.get("/", function(request, response) {
-        response.send("Hello, world!\n");
-    });
-
-    app.use("/db", usePouchDB(MemoryDB));
-
-    return app;
-}
-
-async function main(): Promise<void> {
-<<<<<<< HEAD
-    const sendString = connectPort === null
-        ? "Initial value"
-        : "This document has been changed!";
-
-    const db = new MemoryDB("local");
-    await db.put({
-        _id: "testdoc",
-        value: sendString,
-    });
-
-    if (connectPort !== null) {
-        console.info("Posting data to another server");
-        const remoteDb = new MemoryDB(`http://localhost:${connectPort}/db/local`);
-        await db.replicate.to(remoteDb);
-    }
-
-    db.changes({
-        live: true,
-    }).on("change", function(change) {
-        console.log("Got a change!");
-        db.get(change.id).then(doc => console.log(doc));
-    });
-}
-
-configureRoutes(express())
-    .then(app => {
-        server = app.listen(portNum, () => {
-            console.log(`Listening on port ${portNum}`);
-        });
-    })
-=======
-    const vaultDb = new MemoryDB("vault");
-
-    const commands: CommandServer = new class extends CommandServer {
-        private currentVault?: string = null;
-
-        async onCreateVault(vaultName: string): Promise<void> {
-            console.info(`Creating new vault (${vaultName})`);
-
-            await vaultDb.put({
-                _id: vaultName,
-                entries: {},
-            })
-            .then(() => {
-                this.currentVault = vaultName;
-            })
-            .catch(err => {
-                if (err.status === 409) {
-                    console.error(`Cannot create vault ${vaultName} (already exists)`);
-                }
-                else {
-                    console.error(err);
-                }
-            });
-        }
-
-        async onAddVaultEntry(entryKey: string, data: string): Promise<void> {
-            if (this.currentVault === null) {
-                console.error("No vault selected; please select or create a vault");
-                return Promise.resolve();
-            }
-
-            console.info(`Adding new vault entry to ${this.currentVault}`);
-            const vault = await vaultDb.get(this.currentVault)
-                .catch(err => console.error(err));
-
-            if (vault) {
-                const { entries } = vault;
-                if (entryKey in entries) {
-                    console.error("Entry already exists");
-                    return Promise.resolve();
-                }
-
-                await vaultDb.put({
-                    _id: this.currentVault,
-                    _rev: vault._rev,
-                    entries: { ...entries, [entryKey]: data },
-                }).catch(err => console.error(err));
-            }
-        }
-
-        async onGetVaultEntry(entryKey: string): Promise<void> {
-            if (this.currentVault === null) {
-                console.error("No vault selected; please select or create a vault");
-                return Promise.resolve();
-            }
-
-            const vault = await vaultDb.get(this.currentVault)
-                .catch(err => console.error(err));
-            
-            if (vault) {
-                const data = vault.entries[entryKey];
-                if (!data) {
-                    console.error("Vault entry not found");
-                }
-                else {
-                    console.info(`[${entryKey}] = ${data}`);
-                }
-            }
-        }
-
-        async onUnknownCommand(command: string, args: string[]): Promise<void> {
-            if (["q", "quit", "exit"].includes(command.toLowerCase())) {
-                console.info("Goodbye!");
-                process.exit(0);
-            }
-        }
-
-        async onStartup() {
-            return await new Promise<void>((resolve, reject) => {
-                process.stdout.write("% ", err => {
-                    if (err) reject(err);
-                    else {
-                        resolve();
-                    }
-                });
-            });
-        }
-        afterEach = this.onStartup
-    };
-
-    await commands.useStream(process.stdin)
-        .then(() => process.exit(0));
-}
-
-configureRoutes(express())
-    .then(app => (
-        new Promise<http.Server>(function(resolve, reject)  {
-            server = app.listen(portNum, () => {
-                console.log(`Listening on port ${portNum}`);
-                resolve(server);
-            });
-        })
-    ))
->>>>>>> 244b2bb0
-    .then(main)
-    .catch(err => {
-        console.error(err);
-        if (server !== null) {
-            server = server.close(serverErr => {
-                console.error(serverErr);
-            });
-        }
-    });
+/**
+ * Copyright (c) 2021
+ *
+ * MIT License (MIT)
+ * Permission is hereby granted, free of charge, to any person obtaining a copy of this software and associated
+ * documentation files (the “Software”), to deal in the Software without restriction, including without limitation
+ * the rights to use, copy, modify, merge, publish, distribute, sublicense, and/or sell copies of the Software,
+ * and to permit persons to whom the Software is furnished to do so, subject to the following conditions:
+ *
+ * The above copyright notice and this permission notice shall be included in all copies
+ * or substantial portions of the Software.
+ *
+ * THE SOFTWARE IS PROVIDED “AS IS”, WITHOUT WARRANTY OF ANY KIND, EXPRESS OR IMPLIED, INCLUDING BUT NOT LIMITED TO
+ * THE WARRANTIES OF MERCHANTABILITY, FITNESS FOR A PARTICULAR PURPOSE AND NONINFRINGEMENT.
+
+ * IN NO EVENT SHALL THE AUTHORS OR COPYRIGHT HOLDERS BE LIABLE FOR ANY CLAIM, DAMAGES OR OTHER LIABILITY,
+ * WHETHER IN AN ACTION OF CONTRACT, TORT OR OTHERWISE, ARISING FROM, OUT OF OR IN CONNECTION WITH THE SOFTWARE
+ * OR THE USE OR OTHER DEALINGS IN THE SOFTWARE.
+ *
+ * @author  : Joshua Cooper
+ * @created : 10/13/2021
+ */
+
+import http from "http";
+import PouchDB from "pouchdb";
+import express from "express";
+import usePouchDB from "express-pouchdb";
+import { CommandServer } from "./command";
+
+const MemoryDB = PouchDB.defaults({
+    db: require("memdown")
+});
+
+const portNum: number = process.argv.length > 2
+    ? parseInt(process.argv[2])
+    : 8000;
+
+const connectPort: number|null = process.argv.length > 3
+    ? parseInt(process.argv[3])
+    : null;
+
+let server: http.Server = null;
+
+async function configureRoutes(app: express.Application): Promise<express.Application> {
+    app.get("/", function(request, response) {
+        response.send("Hello, world!\n");
+    });
+
+    app.use("/db", usePouchDB(MemoryDB));
+
+    return app;
+}
+
+async function main(): Promise<void> {
+    const vaultDb = new MemoryDB("vault");
+
+    const commands: CommandServer = new class extends CommandServer {
+        private currentVault?: string = null;
+
+        async onCreateVault(vaultName: string): Promise<void> {
+            console.info(`Creating new vault (${vaultName})`);
+
+            await vaultDb.put({
+                _id: vaultName,
+                entries: {},
+            })
+            .then(() => {
+                this.currentVault = vaultName;
+            })
+            .catch(err => {
+                if (err.status === 409) {
+                    console.error(`Cannot create vault ${vaultName} (already exists)`);
+                }
+                else {
+                    console.error(err);
+                }
+            });
+        }
+
+        async onAddVaultEntry(entryKey: string, data: string): Promise<void> {
+            if (this.currentVault === null) {
+                console.error("No vault selected; please select or create a vault");
+                return Promise.resolve();
+            }
+
+            console.info(`Adding new vault entry to ${this.currentVault}`);
+            const vault = await vaultDb.get(this.currentVault)
+                .catch(err => console.error(err));
+
+            if (vault) {
+                const { entries } = vault;
+                if (entryKey in entries) {
+                    console.error("Entry already exists");
+                    return Promise.resolve();
+                }
+
+                await vaultDb.put({
+                    _id: this.currentVault,
+                    _rev: vault._rev,
+                    entries: { ...entries, [entryKey]: data },
+                }).catch(err => console.error(err));
+            }
+        }
+
+        async onGetVaultEntry(entryKey: string): Promise<void> {
+            if (this.currentVault === null) {
+                console.error("No vault selected; please select or create a vault");
+                return Promise.resolve();
+            }
+
+            const vault = await vaultDb.get(this.currentVault)
+                .catch(err => console.error(err));
+            
+            if (vault) {
+                const data = vault.entries[entryKey];
+                if (!data) {
+                    console.error("Vault entry not found");
+                }
+                else {
+                    console.info(`[${entryKey}] = ${data}`);
+                }
+            }
+        }
+
+        async onUnknownCommand(command: string, args: string[]): Promise<void> {
+            if (["q", "quit", "exit"].includes(command.toLowerCase())) {
+                console.info("Goodbye!");
+                process.exit(0);
+            }
+        }
+
+        async onStartup() {
+            return await new Promise<void>((resolve, reject) => {
+                process.stdout.write("% ", err => {
+                    if (err) reject(err);
+                    else {
+                        resolve();
+                    }
+                });
+            });
+        }
+        afterEach = this.onStartup
+    };
+
+    await commands.useStream(process.stdin)
+        .then(() => process.exit(0));
+}
+
+configureRoutes(express())
+    .then(app => (
+        new Promise<http.Server>(function(resolve, reject)  {
+            server = app.listen(portNum, () => {
+                console.log(`Listening on port ${portNum}`);
+                resolve(server);
+            });
+        })
+    ))
+    .then(main)
+    .catch(err => {
+        console.error(err);
+        if (server !== null) {
+            server = server.close(serverErr => {
+                console.error(serverErr);
+            });
+        }
+    });